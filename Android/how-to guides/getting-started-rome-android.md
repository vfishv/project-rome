--- conflicted
+++ resolved
@@ -174,8 +174,7 @@
 
 // use the builder pattern to get a RemoteSystemDiscovery instance.
 RemoteSystemDiscovery discovery = new RemoteSystemDiscovery.Builder()
-// set the listener for discovery events
-.setListener(new IRemoteSystemDiscoveryListener() { 
+.setListener(new IRemoteSystemDiscoveryListener() {	// set the listener for discovery events
     @Override 
     public void onRemoteSystemAdded(RemoteSystem remoteSystem) { 
         // handle the added event. At minimum, you should acquire a 
@@ -189,16 +188,12 @@
     public void onRemoteSystemRemoved(String remoteSystemId) {
         // remove the reference to the device
     }
-<<<<<<< HEAD
-})
-.getResult(); // return a RemoteSystemDiscovery instance
-=======
     @Override
     public void onComplete(){
         // execute code when the initial discovery process has completed
     }
-}); 
->>>>>>> c14440d6
+})
+.getResult(); // return a RemoteSystemDiscovery instance
 
 // begin watching for remote devices
 discovery.start(); 
