--- conflicted
+++ resolved
@@ -20,10 +20,5 @@
 
 `String getClientId()`
 
-<<<<<<< HEAD
-#### return value  
-The client ID that represents the current application
-=======
-**Return value**  
-The ID that represents the current application
->>>>>>> 2608e422
+#### Return value  
+The ID that represents the current application