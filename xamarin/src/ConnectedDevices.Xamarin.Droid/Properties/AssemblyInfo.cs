﻿using System.Reflection;
using System.Runtime.CompilerServices;
using System.Runtime.InteropServices;
using Android.App;

// General Information about an assembly is controlled through the following 
// set of attributes. Change these attribute values to modify the information
// associated with an assembly.
[assembly: AssemblyTitle("Microsoft.ConnectedDevices.Xamarin.Droid")]
[assembly: AssemblyDescription("")]
[assembly: AssemblyConfiguration("")]
[assembly: AssemblyCompany("")]
[assembly: AssemblyProduct("Microsoft.ConnectedDevices.Xamarin.Droid")]
[assembly: AssemblyCopyright("Copyright ©  2017")]
[assembly: AssemblyTrademark("")]
[assembly: AssemblyCulture("")]

// Version information for an assembly consists of the following four values:
//
//      Major Version
//      Minor Version 
//      Build Number
//      Revision
//
// You can specify all the values or you can default the Build and Revision Numbers 
// by using the '*' as shown below:
// [assembly: AssemblyVersion("1.0.*")]
<<<<<<< HEAD
[assembly: AssemblyVersion("0.2.2.0")]
[assembly: AssemblyFileVersion("0.2.2.0")]
=======
[assembly: AssemblyVersion("0.3.0.0")]
[assembly: AssemblyFileVersion("0.3.0.0")]
>>>>>>> 4a987110
<|MERGE_RESOLUTION|>--- conflicted
+++ resolved
@@ -25,10 +25,5 @@
 // You can specify all the values or you can default the Build and Revision Numbers 
 // by using the '*' as shown below:
 // [assembly: AssemblyVersion("1.0.*")]
-<<<<<<< HEAD
-[assembly: AssemblyVersion("0.2.2.0")]
-[assembly: AssemblyFileVersion("0.2.2.0")]
-=======
 [assembly: AssemblyVersion("0.3.0.0")]
-[assembly: AssemblyFileVersion("0.3.0.0")]
->>>>>>> 4a987110
+[assembly: AssemblyFileVersion("0.3.0.0")]